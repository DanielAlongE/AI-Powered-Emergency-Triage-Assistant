--- conflicted
+++ resolved
@@ -39,12 +39,9 @@
     "structlog (>=23.0.0,<25.0.0)",
     "pydantic-settings (>=2.0.0,<3.0.0)",
     "pypdf (>=3.0.0,<5.0.0)",
-<<<<<<< HEAD
     "pydub (>=0.25.1,<0.26.0)",
-    "pyannote-audio (>=3.4.0,<4.0.0)"
-=======
+    "pyannote-audio (>=3.4.0,<4.0.0)",
     "sqlalchemy (>=2.0.0,<3.0.0)"
->>>>>>> e610beb4
 ]
 
 [tool.poetry.scripts]
